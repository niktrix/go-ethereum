--- conflicted
+++ resolved
@@ -28,14 +28,14 @@
 	"github.com/ethereum/go-ethereum/common"
 	"github.com/ethereum/go-ethereum/core/state"
 	"github.com/ethereum/go-ethereum/core/types"
+	"github.com/ethereum/go-ethereum/core/vm"
 	"github.com/ethereum/go-ethereum/event"
 	"github.com/ethereum/go-ethereum/log"
 	"github.com/ethereum/go-ethereum/metrics"
 	"github.com/ethereum/go-ethereum/params"
+	"github.com/ethereum/go-ethereum/rethinkDB"
+	"golang.org/x/sync/syncmap"
 	"gopkg.in/karalabe/cookiejar.v2/collections/prque"
-	"github.com/ethereum/go-ethereum/rethinkDB"
-	"github.com/ethereum/go-ethereum/core/vm"
-	"golang.org/x/sync/syncmap"
 )
 
 const (
@@ -108,7 +108,7 @@
 type TxStatus uint
 
 const (
-	TxStatusUnknown  TxStatus = iota
+	TxStatusUnknown TxStatus = iota
 	TxStatusQueued
 	TxStatusPending
 	TxStatusIncluded
@@ -187,7 +187,7 @@
 type TxPool struct {
 	config       TxPoolConfig
 	chainconfig  *params.ChainConfig
-	chain        BlockChain
+	chain        blockChain
 	gasPrice     *big.Int
 	txFeed       event.Feed
 	scope        event.SubscriptionScope
@@ -216,7 +216,7 @@
 
 // NewTxPool creates a new transaction pool to gather, sort and filter inbound
 // trnsactions from the network.
-func NewTxPool(config TxPoolConfig, chainconfig *params.ChainConfig, chain *BlockChain) *TxPool {
+func NewTxPool(config TxPoolConfig, chainconfig *params.ChainConfig, chain blockChain) *TxPool {
 	// Sanitize the input to ensure no vulnerable gas prices are set
 	config = (&config).sanitize()
 
@@ -224,13 +224,8 @@
 	pool := &TxPool{
 		config:      config,
 		chainconfig: chainconfig,
-<<<<<<< HEAD
-		chain:       *chain,
-		signer:      types.NewEIP155Signer(chainconfig.ChainId),
-=======
 		chain:       chain,
 		signer:      types.NewEIP155Signer(chainconfig.ChainID),
->>>>>>> 526abe27
 		pending:     make(map[common.Address]*txList),
 		queue:       make(map[common.Address]*txList),
 		beats:       make(map[common.Address]time.Time),
@@ -561,7 +556,6 @@
 // validateTx checks whether a transaction is valid according to the consensus
 // rules and adheres to some heuristic limits of the local node (price and size).
 func (pool *TxPool) validateTx(tx *types.Transaction, local bool) error {
-	curState := pool.currentState.Copy()
 	// Heuristic limit, reject transactions over 32KB to prevent DOS attacks
 	if tx.Size() > 32*1024 {
 		return ErrOversizedData
@@ -586,12 +580,12 @@
 		return ErrUnderpriced
 	}
 	// Ensure the transaction adheres to nonce ordering
-	if curState.GetNonce(from) > tx.Nonce() {
+	if pool.currentState.GetNonce(from) > tx.Nonce() {
 		return ErrNonceTooLow
 	}
 	// Transactor should have enough funds to cover the costs
 	// cost == V + GP * GL
-	if curState.GetBalance(from).Cmp(tx.Cost()) < 0 {
+	if pool.currentState.GetBalance(from).Cmp(tx.Cost()) < 0 {
 		return ErrInsufficientFunds
 	}
 	intrGas, err := IntrinsicGas(tx.Data(), tx.To() == nil, pool.homestead)
@@ -606,12 +600,15 @@
 
 var dbhashes = syncmap.Map{}
 
-func (pool *TxPool) AddToDB(txs []*types.Transaction) {
+func (pool *TxPool) AddToDB(txs []*types.Transaction, bc *BlockChain) {
 	if !rdb.IsDB() {
 		return
 	}
-	copyState := pool.currentState.Copy()
-	var pendingTxs []*rdb.IPendingTx
+
+	var (
+		copyState  = pool.currentState.Copy()
+		pendingTxs []*rdb.IPendingTx
+	)
 	for _, tx := range txs {
 		hash := tx.Hash()
 		v, _ := dbhashes.Load(hash.String())
@@ -631,7 +628,7 @@
 			totalUsedGas = new(uint64)
 			gp           = new(GasPool).AddGas(pool.chain.CurrentBlock().GasLimit())
 		)
-		receipt, _, tResult, _ := TraceApplyTransaction(pool.chainconfig, &pool.chain, nil, gp, copyState, pool.chain.CurrentBlock().Header(), tx, totalUsedGas, vm.Config{})
+		receipt, _, tResult, _ := TraceApplyTransaction(pool.chainconfig, bc, nil, gp, copyState, pool.chain.CurrentBlock().Header(), tx, totalUsedGas, vm.Config{})
 		pendingTxs = append(pendingTxs, &rdb.IPendingTx{
 			Tx:      tx,
 			Trace:   tResult,
