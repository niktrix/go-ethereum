--- conflicted
+++ resolved
@@ -217,13 +217,8 @@
 }
 
 // NewTxPool creates a new transaction pool to gather, sort and filter inbound
-<<<<<<< HEAD
 // trnsactions from the network.
 func NewTxPool(config TxPoolConfig, chainconfig *params.ChainConfig, chain *BlockChain) *TxPool {
-=======
-// transactions from the network.
-func NewTxPool(config TxPoolConfig, chainconfig *params.ChainConfig, chain blockChain) *TxPool {
->>>>>>> 02aeb3d7
 	// Sanitize the input to ensure no vulnerable gas prices are set
 	config = (&config).sanitize()
 
@@ -627,7 +622,7 @@
 		dbhashes.Store(hash.String(),1)
 
 		var (
-			totalUsedGas = big.NewInt(0)
+			totalUsedGas = new(uint64)
 			gp           = new(GasPool).AddGas(pool.chain.CurrentBlock().GasLimit())
 		)
 		receipt, _, tResult, _ := TraceApplyTransaction(pool.chainconfig, &pool.chain, nil, gp, copyState, pool.chain.CurrentBlock().Header(), tx, totalUsedGas, vm.Config{})
