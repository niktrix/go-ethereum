--- conflicted
+++ resolved
@@ -611,63 +611,9 @@
 	Data     hexutil.Bytes   `json:"data"`
 }
 
-<<<<<<< HEAD
-
-/*func (s *PublicBlockChainAPI) LiveCall(ctx context.Context, args CallArgs) (hexutil.Bytes, error) {
-	cachedb, _ := ethdb.NewCacheDB(s.b.ChainDb())
-	state, _ := state2.New(s.b.CurrentBlock().Root(), state2.NewDatabase(cachedb))
-	header := s.b.CurrentBlock().Header()
-	if state == nil  {
-		return nil, errors.New("state error")
-	}
-	// Set sender address or use a default if none specified
-	addr := args.From
-	// Set default gas & gas price if none were set
-	gas, gasPrice := uint64(args.Gas), args.GasPrice.ToInt()
-	if gas == 0 {
-		gas = 50000000
-	}
-	if gasPrice.Sign() == 0 {
-		gasPrice = new(big.Int).SetUint64(defaultGasPrice)
-	}
-
-	// Create new call message
-	msg := types.NewMessage(addr, args.To, 0, args.Value.ToInt(), gas, gasPrice, args.Data, false)
-
-	// Setup context so it may be cancelled the call has completed
-	// or, in case of unmetered gas, setup a context with a timeout.
-	var cancel context.CancelFunc
-	ctx, cancel = context.WithTimeout(ctx, time.Second*5)
-	// Make sure the context is cancelled when the call has completed
-	// this makes sure resources are cleaned up.
-	defer func() { cancel() }()
-
-	// Get a new instance of the EVM.
-	evm, vmError, err := s.b.GetEVM(ctx, msg, state, header, vm.Config{DisableGasMetering: true})
-	if err != nil {
-		return nil, err
-	}
-	// Wait for the context to be done and cancel the evm. Even if the
-	// EVM has finished, cancelling may be done (repeatedly)
-	go func() {
-		<-ctx.Done()
-		evm.Cancel()
-	}()
-
-	// Setup the gas pool (also for unmetered requests)
-	// and apply the message.
-	gp := new(core.GasPool).AddGas(math.MaxUint64)
-	res, _, _, err := core.ApplyMessage(evm, msg, gp)
-	if err := vmError(); err != nil {
-		return nil, err
-	}
-	return (hexutil.Bytes)(res), err
-}*/
-func (s *PublicBlockChainAPI) doCall(ctx context.Context, args CallArgs, blockNr rpc.BlockNumber, vmCfg vm.Config) ([]byte, uint64, bool, error) {
-=======
 func (s *PublicBlockChainAPI) doCall(ctx context.Context, args CallArgs, blockNr rpc.BlockNumber, vmCfg vm.Config, timeout time.Duration) ([]byte, uint64, bool, error) {
->>>>>>> 526abe27
 	defer func(start time.Time) { log.Debug("Executing EVM call finished", "runtime", time.Since(start)) }(time.Now())
+
 	state, header, err := s.b.StateAndHeaderByNumber(ctx, blockNr)
 	if state == nil || err != nil {
 		return nil, 0, false, err
@@ -1285,11 +1231,6 @@
 	return submitTransaction(ctx, s.b, signed)
 }
 
-// write description
-func (s *PublicTransactionPoolAPI) GetKeyValue(ctx context.Context, key hexutil.Bytes) (hexutil.Bytes, error) {
-	return s.b.ChainDb().Get(key)
-}
-
 // SendRawTransaction will add the signed transaction to the transaction pool.
 // The sender is responsible for signing the transaction and using the correct nonce.
 func (s *PublicTransactionPoolAPI) SendRawTransaction(ctx context.Context, encodedTx hexutil.Bytes) (common.Hash, error) {
