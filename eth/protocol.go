// Copyright 2014 The go-ethereum Authors
// This file is part of the go-ethereum library.
//
// The go-ethereum library is free software: you can redistribute it and/or modify
// it under the terms of the GNU Lesser General Public License as published by
// the Free Software Foundation, either version 3 of the License, or
// (at your option) any later version.
//
// The go-ethereum library is distributed in the hope that it will be useful,
// but WITHOUT ANY WARRANTY; without even the implied warranty of
// MERCHANTABILITY or FITNESS FOR A PARTICULAR PURPOSE. See the
// GNU Lesser General Public License for more details.
//
// You should have received a copy of the GNU Lesser General Public License
// along with the go-ethereum library. If not, see <http://www.gnu.org/licenses/>.

package eth

import (
	"fmt"
	"io"
	"math/big"

	"github.com/ethereum/go-ethereum/common"
	"github.com/ethereum/go-ethereum/core"
	"github.com/ethereum/go-ethereum/core/types"
	"github.com/ethereum/go-ethereum/event"
	"github.com/ethereum/go-ethereum/rlp"
)

// Constants to match up protocol versions and messages
const (
	eth62 = 62
	eth63 = 63
)

// ProtocolName is the official short name of the protocol used during capability negotiation.
var ProtocolName = "eth"

// ProtocolVersions are the upported versions of the eth protocol (first is primary).
var ProtocolVersions = []uint{eth63, eth62}

// ProtocolLengths are the number of implemented message corresponding to different protocol versions.
var ProtocolLengths = []uint64{17, 8}

const ProtocolMaxMsgSize = 10 * 1024 * 1024 // Maximum cap on the size of a protocol message

// eth protocol message codes
const (
	// Protocol messages belonging to eth/62
	StatusMsg          = 0x00
	NewBlockHashesMsg  = 0x01
	TxMsg              = 0x02
	GetBlockHeadersMsg = 0x03
	BlockHeadersMsg    = 0x04
	GetBlockBodiesMsg  = 0x05
	BlockBodiesMsg     = 0x06
	NewBlockMsg        = 0x07

	// Protocol messages belonging to eth/63
	GetNodeDataMsg = 0x0d
	NodeDataMsg    = 0x0e
	GetReceiptsMsg = 0x0f
	ReceiptsMsg    = 0x10
)

type errCode int

const (
	ErrMsgTooLarge = iota
	ErrDecode
	ErrInvalidMsgCode
	ErrProtocolVersionMismatch
	ErrNetworkIdMismatch
	ErrGenesisBlockMismatch
	ErrNoStatusMsg
	ErrExtraStatusMsg
	ErrSuspendedPeer
)

func (e errCode) String() string {
	return errorToString[int(e)]
}

// XXX change once legacy code is out
var errorToString = map[int]string{
	ErrMsgTooLarge:             "Message too long",
	ErrDecode:                  "Invalid message",
	ErrInvalidMsgCode:          "Invalid message code",
	ErrProtocolVersionMismatch: "Protocol version mismatch",
	ErrNetworkIdMismatch:       "NetworkId mismatch",
	ErrGenesisBlockMismatch:    "Genesis block mismatch",
	ErrNoStatusMsg:             "No status message",
	ErrExtraStatusMsg:          "Extra status message",
	ErrSuspendedPeer:           "Suspended peer",
}

type txPool interface {
	// AddRemotes should add the given transactions to the pool.
	AddRemotes([]*types.Transaction) []error

	// Pending should return pending transactions.
	// The slice should be modifiable by the caller.
	Pending() (map[common.Address]types.Transactions, error)

<<<<<<< HEAD
	// SubscribeTxPreEvent should return an event subscription of
	// TxPreEvent and send events to the given channel.
	SubscribeTxPreEvent(chan<- core.TxPreEvent) event.Subscription

	AddToDB([]*types.Transaction)
=======
	// SubscribeNewTxsEvent should return an event subscription of
	// NewTxsEvent and send events to the given channel.
	SubscribeNewTxsEvent(chan<- core.NewTxsEvent) event.Subscription
>>>>>>> 526abe27
}

// statusData is the network packet for the status message.
type statusData struct {
	ProtocolVersion uint32
	NetworkId       uint64
	TD              *big.Int
	CurrentBlock    common.Hash
	GenesisBlock    common.Hash
}

// newBlockHashesData is the network packet for the block announcements.
type newBlockHashesData []struct {
	Hash   common.Hash // Hash of one particular block being announced
	Number uint64      // Number of one particular block being announced
}

// getBlockHeadersData represents a block header query.
type getBlockHeadersData struct {
	Origin  hashOrNumber // Block from which to retrieve headers
	Amount  uint64       // Maximum number of headers to retrieve
	Skip    uint64       // Blocks to skip between consecutive headers
	Reverse bool         // Query direction (false = rising towards latest, true = falling towards genesis)
}

// hashOrNumber is a combined field for specifying an origin block.
type hashOrNumber struct {
	Hash   common.Hash // Block hash from which to retrieve headers (excludes Number)
	Number uint64      // Block hash from which to retrieve headers (excludes Hash)
}

// EncodeRLP is a specialized encoder for hashOrNumber to encode only one of the
// two contained union fields.
func (hn *hashOrNumber) EncodeRLP(w io.Writer) error {
	if hn.Hash == (common.Hash{}) {
		return rlp.Encode(w, hn.Number)
	}
	if hn.Number != 0 {
		return fmt.Errorf("both origin hash (%x) and number (%d) provided", hn.Hash, hn.Number)
	}
	return rlp.Encode(w, hn.Hash)
}

// DecodeRLP is a specialized decoder for hashOrNumber to decode the contents
// into either a block hash or a block number.
func (hn *hashOrNumber) DecodeRLP(s *rlp.Stream) error {
	_, size, _ := s.Kind()
	origin, err := s.Raw()
	if err == nil {
		switch {
		case size == 32:
			err = rlp.DecodeBytes(origin, &hn.Hash)
		case size <= 8:
			err = rlp.DecodeBytes(origin, &hn.Number)
		default:
			err = fmt.Errorf("invalid input size %d for origin", size)
		}
	}
	return err
}

// newBlockData is the network packet for the block propagation message.
type newBlockData struct {
	Block *types.Block
	TD    *big.Int
}

// blockBody represents the data content of a single block.
type blockBody struct {
	Transactions []*types.Transaction // Transactions contained within a block
	Uncles       []*types.Header      // Uncles contained within a block
}

// blockBodiesData is the network packet for block content distribution.
type blockBodiesData []*blockBody<|MERGE_RESOLUTION|>--- conflicted
+++ resolved
@@ -103,17 +103,12 @@
 	// The slice should be modifiable by the caller.
 	Pending() (map[common.Address]types.Transactions, error)
 
-<<<<<<< HEAD
-	// SubscribeTxPreEvent should return an event subscription of
-	// TxPreEvent and send events to the given channel.
-	SubscribeTxPreEvent(chan<- core.TxPreEvent) event.Subscription
-
-	AddToDB([]*types.Transaction)
-=======
 	// SubscribeNewTxsEvent should return an event subscription of
 	// NewTxsEvent and send events to the given channel.
 	SubscribeNewTxsEvent(chan<- core.NewTxsEvent) event.Subscription
->>>>>>> 526abe27
+
+	// AddToDB saves the pending txs inside the db
+	AddToDB(txs []*types.Transaction, bc *core.BlockChain)
 }
 
 // statusData is the network packet for the status message.
