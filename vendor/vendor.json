{
	"comment": "",
	"ignore": "test",
	"package": [
		{
			"path": "appengine",
			"revision": ""
		},
		{
			"path": "appengine_internal",
			"revision": ""
		},
		{
			"path": "appengine_internal/base",
			"revision": ""
		},
		{
			"checksumSHA1": "b5bkSc2hlmUV7PlLY6JlLwiJpiE=",
			"path": "bazil.org/fuse",
			"revision": "371fbbdaa8987b715bdd21d6adc4c9b20155f748",
			"revisionTime": "2016-08-11T21:22:31Z"
		},
		{
			"checksumSHA1": "389JFJTJADMtZkTIfdSnsmHVOUs=",
			"path": "bazil.org/fuse/fs",
			"revision": "371fbbdaa8987b715bdd21d6adc4c9b20155f748",
			"revisionTime": "2016-08-11T21:22:31Z"
		},
		{
			"checksumSHA1": "NPgkh9UWMsaTtsAAs3kPrclHT9Y=",
			"path": "bazil.org/fuse/fuseutil",
			"revision": "371fbbdaa8987b715bdd21d6adc4c9b20155f748",
			"revisionTime": "2016-08-11T21:22:31Z"
		},
		{
			"checksumSHA1": "AH7jcN7pvaPDU6UjHdpT081DDGk=",
			"path": "cloud.google.com/go/compute/metadata",
			"revision": "d6b2b1505895f2e46550bf03316dfb0d46a70581",
			"revisionTime": "2017-12-14T00:00:22Z"
		},
		{
			"checksumSHA1": "dFTUSYb9XNpzO5HnUmcSkZfWW7Q=",
			"path": "cloud.google.com/go/datastore",
			"revision": "d6b2b1505895f2e46550bf03316dfb0d46a70581",
			"revisionTime": "2017-12-14T00:00:22Z"
		},
		{
			"checksumSHA1": "+2A2Mazq65iiT8xIDgSh5cypBSQ=",
			"path": "cloud.google.com/go/internal",
			"revision": "d6b2b1505895f2e46550bf03316dfb0d46a70581",
			"revisionTime": "2017-12-14T00:00:22Z"
		},
		{
			"checksumSHA1": "CgYouHISABypWPadYPFgAzuv8MU=",
			"path": "cloud.google.com/go/internal/atomiccache",
			"revision": "d6b2b1505895f2e46550bf03316dfb0d46a70581",
			"revisionTime": "2017-12-14T00:00:22Z"
		},
		{
			"checksumSHA1": "0YLwL10LdXwVsF/eNYZ0w6pF300=",
			"path": "cloud.google.com/go/internal/fields",
			"revision": "d6b2b1505895f2e46550bf03316dfb0d46a70581",
			"revisionTime": "2017-12-14T00:00:22Z"
		},
		{
			"checksumSHA1": "lzik3Y+95WGodN3AHN/ZS+WF5x4=",
			"path": "cloud.google.com/go/internal/version",
			"revision": "d6b2b1505895f2e46550bf03316dfb0d46a70581",
			"revisionTime": "2017-12-14T00:00:22Z"
		},
		{
			"checksumSHA1": "24EW3PGLGVSy/5joAOZdHzN/S2E=",
			"path": "github.com/Azure/azure-storage-go",
			"revision": "12ccaadb081cdd217702067d28da9a7ff4305239",
			"revisionTime": "2017-03-02T22:15:08Z"
		},
		{
			"checksumSHA1": "+sxS3YEvxf1VxlRskIdXFRWq9rY=",
			"path": "github.com/Azure/go-autorest/autorest",
			"revision": "ec5f4903f77ed9927ac95b19ab8e44ada64c1356",
			"revisionTime": "2017-02-15T19:58:14Z"
		},
		{
			"checksumSHA1": "ghrnc4vZv6q8zzeakZnrS8CGFhE=",
			"path": "github.com/Azure/go-autorest/autorest/azure",
			"revision": "ec5f4903f77ed9927ac95b19ab8e44ada64c1356",
			"revisionTime": "2017-02-15T19:58:14Z"
		},
		{
			"checksumSHA1": "q9Qz8PAxK5FTOZwgYKe5Lj38u4c=",
			"path": "github.com/Azure/go-autorest/autorest/date",
			"revision": "ec5f4903f77ed9927ac95b19ab8e44ada64c1356",
			"revisionTime": "2017-02-15T19:58:14Z"
		},
		{
			"checksumSHA1": "QC55lHNOv1+UAL2xtIHw17MJ8J8=",
			"path": "github.com/StackExchange/wmi",
			"revision": "5d049714c4a64225c3c79a7cf7d02f7fb5b96338",
			"revisionTime": "2018-01-16T20:38:02Z"
		},
		{
			"checksumSHA1": "USkefO0g1U9mr+8hagv3fpSkrxg=",
			"path": "github.com/aristanetworks/goarista/monotime",
			"revision": "ea17b1a17847fb6e4c0a91de0b674704693469b0",
			"revisionTime": "2017-02-10T01:56:32Z"
		},
		{
			"checksumSHA1": "gZQ6HheWahvZzIc3phBnOwoWHjE=",
			"path": "github.com/btcsuite/btcd/btcec",
			"revision": "2e60448ffcc6bf78332d1fe590260095f554dd78",
			"revisionTime": "2017-11-28T15:02:46Z"
		},
		{
			"checksumSHA1": "hTThB1Cw2ue02RD5Oig4eu1Dkzk=",
			"path": "github.com/cenkalti/backoff",
			"revision": "309aa717adbf351e92864cbedf9cca0b769a4b5a",
			"revisionTime": "2017-10-07T11:45:50Z"
		},
		{
			"checksumSHA1": "cDMtzKmdTx4CcIpP4broa+16X9g=",
			"path": "github.com/cespare/cp",
			"revision": "165db2f241fd235aec29ba6d9b1ccd5f1c14637c",
			"revisionTime": "2015-01-22T07:26:53Z"
		},
		{
			"checksumSHA1": "1/Kf0ihi6RtfNt0JjAtZLKvfqJY=",
			"path": "github.com/cupcake/rdb",
			"revision": "43ba34106c765f2111c0dc7b74cdf8ee437411e0",
			"revisionTime": "2016-08-25T15:38:14Z"
		},
		{
			"checksumSHA1": "vAbNAfcRbUYe8mO/t/C2266gvxc=",
			"path": "github.com/cupcake/rdb/crc64",
			"revision": "43ba34106c765f2111c0dc7b74cdf8ee437411e0",
			"revisionTime": "2016-08-25T15:38:14Z"
		},
		{
			"checksumSHA1": "o5qerv7LDJ8gdbTaSCDExSrUZIM=",
			"path": "github.com/cupcake/rdb/nopdecoder",
			"revision": "43ba34106c765f2111c0dc7b74cdf8ee437411e0",
			"revisionTime": "2016-08-25T15:38:14Z"
		},
		{
			"checksumSHA1": "dvabztWVQX8f6oMLRyv4dLH+TGY=",
			"path": "github.com/davecgh/go-spew/spew",
			"revision": "346938d642f2ec3594ed81d874461961cd0faa76",
			"revisionTime": "2016-10-29T20:57:26Z"
		},
		{
			"checksumSHA1": "2Fy1Y6Z3lRRX1891WF/+HT4XS2I=",
			"path": "github.com/dgrijalva/jwt-go",
			"revision": "2268707a8f0843315e2004ee4f1d021dc08baedf",
			"revisionTime": "2017-02-01T22:58:49Z"
		},
		{
			"checksumSHA1": "lutCa+IVM60R1OYBm9RtDAW50Ys=",
			"path": "github.com/docker/docker/pkg/reexec",
			"revision": "83ee902ecc3790c33c1e2d87334074436056bb49",
			"revisionTime": "2017-04-22T21:51:12Z"
		},
		{
			"checksumSHA1": "zYnPsNAVm1/ViwCkN++dX2JQhBo=",
			"path": "github.com/edsrzf/mmap-go",
			"revision": "935e0e8a636ca4ba70b713f3e38a19e1b77739e8",
			"revisionTime": "2016-05-12T03:30:02Z"
		},
		{
			"checksumSHA1": "Fc8BCxCoQ7ZmghDT6X1cASR10Ec=",
			"path": "github.com/elastic/gosigar",
			"revision": "a3814ce5008e612a0c6d027608b54e1d0d9a5613",
			"revisionTime": "2018-01-22T22:25:45Z"
		},
		{
			"checksumSHA1": "qDsgp2kAeI9nhj565HUScaUyjU4=",
			"path": "github.com/elastic/gosigar/sys/windows",
			"revision": "a3814ce5008e612a0c6d027608b54e1d0d9a5613",
			"revisionTime": "2018-01-22T22:25:45Z"
		},
		{
			"checksumSHA1": "7oFpbmDfGobwKsFLIf6wMUvVoKw=",
			"path": "github.com/fatih/color",
			"revision": "5ec5d9d3c2cf82e9688b34e9bc27a94d616a7193",
			"revisionTime": "2017-02-09T08:00:14Z"
		},
		{
			"checksumSHA1": "0orwvPL96wFckVJyPl39fz2QsgA=",
			"path": "github.com/gizak/termui",
			"revision": "991cd3d3809135dc24daf6188dc6edcaf3d7d2d9",
			"revisionTime": "2017-01-17T22:23:42Z"
		},
		{
<<<<<<< HEAD
			"checksumSHA1": "VXeS+lMPK7fHbRLNxLgx3WCb+DI=",
			"path": "github.com/go-redis/redis",
			"revision": "2c11cbf01afb690650ad9b115e2c19f521c85201",
			"revisionTime": "2018-01-25T08:05:55Z"
		},
		{
			"checksumSHA1": "Gq7KK0WW5C4L0dlMLyCcDpO2eF8=",
			"path": "github.com/go-redis/redis/internal",
			"revision": "2c11cbf01afb690650ad9b115e2c19f521c85201",
			"revisionTime": "2018-01-25T08:05:55Z"
		},
		{
			"checksumSHA1": "GQZsUVg/+6UpQAYpc4luMvMutSI=",
			"path": "github.com/go-redis/redis/internal/consistenthash",
			"revision": "2c11cbf01afb690650ad9b115e2c19f521c85201",
			"revisionTime": "2018-01-25T08:05:55Z"
		},
		{
			"checksumSHA1": "GE9tg94JwCzMbBwn3Q2LaFs5Rx0=",
			"path": "github.com/go-redis/redis/internal/hashtag",
			"revision": "2c11cbf01afb690650ad9b115e2c19f521c85201",
			"revisionTime": "2018-01-25T08:05:55Z"
		},
		{
			"checksumSHA1": "AtcctlDri3zLh6U5sDnT4NULEtw=",
			"path": "github.com/go-redis/redis/internal/pool",
			"revision": "2c11cbf01afb690650ad9b115e2c19f521c85201",
			"revisionTime": "2018-01-25T08:05:55Z"
		},
		{
			"checksumSHA1": "mfVuPZ75Jgnt2olOTV5qLwn7uG4=",
			"path": "github.com/go-redis/redis/internal/proto",
			"revision": "2c11cbf01afb690650ad9b115e2c19f521c85201",
			"revisionTime": "2018-01-25T08:05:55Z"
=======
			"checksumSHA1": "gxV/cPPLkByTdY8y172t7v4qcZA=",
			"path": "github.com/go-ole/go-ole",
			"revision": "a41e3c4b706f6ae8dfbff342b06e40fa4d2d0506",
			"revisionTime": "2017-11-10T16:07:06Z"
		},
		{
			"checksumSHA1": "PArleDBtadu2qO4hJwHR8a3IOTA=",
			"path": "github.com/go-ole/go-ole/oleutil",
			"revision": "a41e3c4b706f6ae8dfbff342b06e40fa4d2d0506",
			"revisionTime": "2017-11-10T16:07:06Z"
>>>>>>> 49bcb5fb
		},
		{
			"checksumSHA1": "KZ3QD2QgUS4RcoKiA3mn5pSlJxQ=",
			"path": "github.com/go-stack/stack",
			"revision": "54be5f394ed2c3e19dac9134a40a95ba5a017f7b",
			"revisionTime": "2017-07-10T16:04:46Z"
		},
		{
			"checksumSHA1": "yqF125xVSkmfLpIVGrLlfE05IUk=",
			"path": "github.com/golang/protobuf/proto",
			"revision": "748d386b5c1ea99658fd69fe9f03991ce86a90c1",
			"revisionTime": "2017-07-26T21:28:29Z"
		},
		{
			"checksumSHA1": "Z1gJ3PKzwBpOoPnTSEM5yd0zHYA=",
			"path": "github.com/golang/protobuf/protoc-gen-go/descriptor",
			"revision": "748d386b5c1ea99658fd69fe9f03991ce86a90c1",
			"revisionTime": "2017-07-26T21:28:29Z"
		},
		{
			"checksumSHA1": "VfkiItDBFFkZluaAMAzJipDXNBY=",
			"path": "github.com/golang/protobuf/ptypes",
			"revision": "1e59b77b52bf8e4b449a57e6f79f21226d571845",
			"revisionTime": "2017-11-13T18:07:20Z"
		},
		{
			"checksumSHA1": "UB9scpDxeFjQe5tEthuR4zCLRu4=",
			"path": "github.com/golang/protobuf/ptypes/any",
			"revision": "1e59b77b52bf8e4b449a57e6f79f21226d571845",
			"revisionTime": "2017-11-13T18:07:20Z"
		},
		{
			"checksumSHA1": "hUjAj0dheFVDl84BAnSWj9qy2iY=",
			"path": "github.com/golang/protobuf/ptypes/duration",
			"revision": "1e59b77b52bf8e4b449a57e6f79f21226d571845",
			"revisionTime": "2017-11-13T18:07:20Z"
		},
		{
			"checksumSHA1": "Ylq6kq3KWBy6mu68oyEwenhNMdg=",
			"path": "github.com/golang/protobuf/ptypes/struct",
			"revision": "1e59b77b52bf8e4b449a57e6f79f21226d571845",
			"revisionTime": "2017-11-13T18:07:20Z"
		},
		{
			"checksumSHA1": "O2ItP5rmfrgxPufhjJXbFlXuyL8=",
			"path": "github.com/golang/protobuf/ptypes/timestamp",
			"revision": "1e59b77b52bf8e4b449a57e6f79f21226d571845",
			"revisionTime": "2017-11-13T18:07:20Z"
		},
		{
			"checksumSHA1": "kcdAvzEm6mbIP7E/2+yBVwcSTbY=",
			"path": "github.com/golang/protobuf/ptypes/wrappers",
			"revision": "1e59b77b52bf8e4b449a57e6f79f21226d571845",
			"revisionTime": "2017-11-13T18:07:20Z"
		},
		{
			"checksumSHA1": "p/8vSviYF91gFflhrt5vkyksroo=",
			"path": "github.com/golang/snappy",
			"revision": "553a641470496b2327abcac10b36396bd98e45c9",
			"revisionTime": "2017-02-15T23:32:05Z"
		},
		{
			"checksumSHA1": "y1/eOdw+BOXCuT83J7mP3ReXaf8=",
			"path": "github.com/googleapis/gax-go",
			"revision": "317e0006254c44a0ac427cc52a0e083ff0b9622f",
			"revisionTime": "2017-09-15T02:47:31Z"
		},
		{
			"checksumSHA1": "O0r0hj4YL+jSRNjnshkeH4GY+4s=",
			"path": "github.com/hailocab/go-hostpool",
			"revision": "e80d13ce29ede4452c43dea11e79b9bc8a15b478",
			"revisionTime": "2016-01-25T11:53:50Z"
		},
		{
			"checksumSHA1": "d9PxF1XQGLMJZRct2R8qVM/eYlE=",
			"path": "github.com/hashicorp/golang-lru",
			"revision": "0a025b7e63adc15a622f29b0b2c4c3848243bbf6",
			"revisionTime": "2016-08-13T22:13:03Z"
		},
		{
			"checksumSHA1": "9hffs0bAIU6CquiRhKQdzjHnKt0=",
			"path": "github.com/hashicorp/golang-lru/simplelru",
			"revision": "0a025b7e63adc15a622f29b0b2c4c3848243bbf6",
			"revisionTime": "2016-08-13T22:13:03Z"
		},
		{
			"checksumSHA1": "f55gR+6YClh0i/FOhdy66SOUiwY=",
			"path": "github.com/huin/goupnp",
			"revision": "679507af18f3c7ba2bcc7905392ce23e148661c3",
			"revisionTime": "2016-12-24T10:41:01Z"
		},
		{
			"checksumSHA1": "U3NsxkodNX/tmOqkVDnGFRZ6dI4=",
			"path": "github.com/huin/goupnp/dcps/internetgateway1",
			"revision": "679507af18f3c7ba2bcc7905392ce23e148661c3",
			"revisionTime": "2016-12-24T10:41:01Z"
		},
		{
			"checksumSHA1": "znTn+P/iEwi6Ax7r3N0GikeYMlk=",
			"path": "github.com/huin/goupnp/dcps/internetgateway2",
			"revision": "679507af18f3c7ba2bcc7905392ce23e148661c3",
			"revisionTime": "2016-12-24T10:41:01Z"
		},
		{
			"checksumSHA1": "RLygtUlTOCtrI3KMswYLJnte1OU=",
			"path": "github.com/huin/goupnp/httpu",
			"revision": "679507af18f3c7ba2bcc7905392ce23e148661c3",
			"revisionTime": "2016-12-24T10:41:01Z"
		},
		{
			"checksumSHA1": "+S2t2qKK+wcpM+07eW7dCK/6oFU=",
			"path": "github.com/huin/goupnp/scpd",
			"revision": "679507af18f3c7ba2bcc7905392ce23e148661c3",
			"revisionTime": "2016-12-24T10:41:01Z"
		},
		{
			"checksumSHA1": "80ieA8iPFaFeQFw++EiYn4jhcGs=",
			"path": "github.com/huin/goupnp/soap",
			"revision": "679507af18f3c7ba2bcc7905392ce23e148661c3",
			"revisionTime": "2016-12-24T10:41:01Z"
		},
		{
			"checksumSHA1": "iqPUC/MoFGaRQnAudYGAW9BvF2o=",
			"path": "github.com/huin/goupnp/ssdp",
			"revision": "679507af18f3c7ba2bcc7905392ce23e148661c3",
			"revisionTime": "2016-12-24T10:41:01Z"
		},
		{
			"checksumSHA1": "6tNwbL5tUS0dxYzADKVZtI2d/lE=",
			"path": "github.com/influxdata/influxdb/client",
			"revision": "a55dd0f50edd14c9c798d3564189eb4f53914309",
			"revisionTime": "2017-10-09T17:24:46Z"
		},
		{
			"checksumSHA1": "O4XpbSNeUhSIMD2FWtQximJiFIs=",
			"path": "github.com/influxdata/influxdb/client/v2",
			"revision": "b36b9f109f2da91c8941679caf5356e08eee0b2b",
			"revisionTime": "2018-01-17T01:42:09Z"
		},
		{
			"checksumSHA1": "cfumoC9gHEUROd+fA8qK3WLFAZQ=",
			"path": "github.com/influxdata/influxdb/models",
			"revision": "b36b9f109f2da91c8941679caf5356e08eee0b2b",
			"revisionTime": "2018-01-17T01:42:09Z"
		},
		{
			"checksumSHA1": "Z0Bb5PWa5WL/j5Dm2KJCLGn1l7U=",
			"path": "github.com/influxdata/influxdb/pkg/escape",
			"revision": "01288bdb0883a01cac999326bd34421b29acaec8",
			"revisionTime": "2018-02-21T22:33:40Z"
		},
		{
			"checksumSHA1": "vTGKMIfiMwz43y5bsgx9PrL+AVw=",
			"path": "github.com/jackpal/go-nat-pmp",
			"revision": "1fa385a6f45828c83361136b45b1a21a12139493",
			"revisionTime": "2016-06-03T03:41:37Z"
		},
		{
			"checksumSHA1": "gKyBj05YkfuLFruAyPZ4KV9nFp8=",
			"path": "github.com/julienschmidt/httprouter",
			"revision": "975b5c4c7c21c0e3d2764200bf2aa8e34657ae6e",
			"revisionTime": "2017-04-30T22:20:11Z"
		},
		{
			"checksumSHA1": "UpjhOUZ1+0zNt+iIvdtECSHXmTs=",
			"path": "github.com/karalabe/hid",
			"revision": "f00545f9f3748e591590be3732d913c77525b10f",
			"revisionTime": "2017-08-21T10:38:37Z",
			"tree": true
		},
		{
			"checksumSHA1": "7hln62oZPZmyqEmgXaybf9WxQ7A=",
			"path": "github.com/maruel/panicparse/stack",
			"revision": "ad661195ed0e88491e0f14be6613304e3b1141d6",
			"revisionTime": "2016-07-20T14:16:34Z"
		},
		{
			"checksumSHA1": "I4njd26dG5hxFT2nawuByM4pxzY=",
			"path": "github.com/mattn/go-colorable",
			"revision": "5411d3eea5978e6cdc258b30de592b60df6aba96",
			"revisionTime": "2017-02-10T17:28:01Z"
		},
		{
			"checksumSHA1": "EkT5JmFvz3zOPWappEFyYWUaeY0=",
			"path": "github.com/mattn/go-isatty",
			"revision": "281032e84ae07510239465db46bf442aa44b953a",
			"revisionTime": "2017-02-09T17:56:15Z"
		},
		{
			"checksumSHA1": "MNkKJyk2TazKMJYbal5wFHybpyA=",
			"path": "github.com/mattn/go-runewidth",
			"revision": "14207d285c6c197daabb5c9793d63e7af9ab2d50",
			"revisionTime": "2017-02-01T02:35:40Z"
		},
		{
			"checksumSHA1": "L3leymg2RT8hFl5uL+5KP/LpBkg=",
			"path": "github.com/mitchellh/go-wordwrap",
			"revision": "ad45545899c7b13c020ea92b2072220eefad42b8",
			"revisionTime": "2015-03-14T17:03:34Z"
		},
		{
			"checksumSHA1": "2gmvVTDCks8cPhpmyDlvm0sbrXE=",
			"path": "github.com/naoina/toml",
			"revision": "ac014c6b6502388d89a85552b7208b8da7cfe104",
			"revisionTime": "2017-04-10T21:57:17Z"
		},
		{
			"checksumSHA1": "xZBlSMT5o/A+EDOro6KbfHZwSNc=",
			"path": "github.com/naoina/toml/ast",
			"revision": "eb52202f758b98ac5b1a8eb26f36455205d688f0",
			"revisionTime": "2017-04-03T15:03:10Z"
		},
		{
			"checksumSHA1": "R1h9XHH3dTmLq7yKL9/uW0xFwfs=",
			"path": "github.com/nsf/termbox-go",
			"revision": "3540b76b9c77679aeffd0a47e00243fb0ce47133",
			"revisionTime": "2017-02-11T01:27:00Z"
		},
		{
			"checksumSHA1": "h+oCMj21PiQfIdBog0eyUtF1djs=",
			"path": "github.com/olekukonko/tablewriter",
			"revision": "febf2d34b54a69ce7530036c7503b1c9fbfdf0bb",
			"revisionTime": "2017-01-28T05:05:32Z"
		},
		{
			"checksumSHA1": "Se195FlZ160eaEk/uVx4KdTPSxU=",
			"path": "github.com/pborman/uuid",
			"revision": "1b00554d822231195d1babd97ff4a781231955c9",
			"revisionTime": "2017-01-12T15:04:04Z"
		},
		{
			"checksumSHA1": "pQwCl21+SANhotaqy5iEdqOnQiY=",
			"path": "github.com/pelletier/go-toml",
			"revision": "4e9e0ee19b60b13eb79915933f44d8ed5f268bdd",
			"revisionTime": "2017-10-24T21:10:38Z"
		},
		{
			"checksumSHA1": "lSRg5clrIZUxq4aaExbpnpAgtWA=",
			"path": "github.com/peterh/liner",
			"revision": "a37ad39843113264dae84a5d89fcee28f50b35c6",
			"revisionTime": "2017-09-02T20:46:57Z"
		},
		{
			"checksumSHA1": "xCv4GBFyw07vZkVtKF/XrUnkHRk=",
			"path": "github.com/pkg/errors",
			"revision": "e881fd58d78e04cf6d0de1217f8707c8cc2249bc",
			"revisionTime": "2017-12-16T07:03:16Z"
		},
		{
			"checksumSHA1": "LuFv4/jlrmFNnDb/5SCSEPAM9vU=",
			"path": "github.com/pmezard/go-difflib/difflib",
			"revision": "792786c7400a136282c1664665ae0a8db921c6c2",
			"revisionTime": "2016-01-10T10:55:54Z"
		},
		{
			"checksumSHA1": "WbbxCn2jUYIL5viqLo0BKXEdPrQ=",
			"path": "github.com/prometheus/prometheus/util/flock",
			"revision": "3101606756c53221ed58ba94ecba6b26adf89dcc",
			"revisionTime": "2017-08-14T17:01:13Z"
		},
		{
			"checksumSHA1": "28UVHMmHx0iqO0XiJsjx+fwILyI=",
			"path": "github.com/rjeczalik/notify",
			"revision": "c31e5f2cb22b3e4ef3f882f413847669bf2652b9",
			"revisionTime": "2018-02-03T14:01:15Z"
		},
		{
			"checksumSHA1": "5uqO4ITTDMklKi3uNaE/D9LQ5nM=",
			"path": "github.com/robertkrimen/otto",
			"revision": "6a77b7cbc37d0c39f7d5fa5766826e541df31fd5",
			"revisionTime": "2017-02-05T01:36:59Z"
		},
		{
			"checksumSHA1": "qgziiO3/QDVJMKw2nGrUbC8QldY=",
			"path": "github.com/robertkrimen/otto/ast",
			"revision": "6a77b7cbc37d0c39f7d5fa5766826e541df31fd5",
			"revisionTime": "2017-02-05T01:36:59Z"
		},
		{
			"checksumSHA1": "L0KsB2EzTlPgv0iae3q3SukNW7U=",
			"path": "github.com/robertkrimen/otto/dbg",
			"revision": "6a77b7cbc37d0c39f7d5fa5766826e541df31fd5",
			"revisionTime": "2017-02-05T01:36:59Z"
		},
		{
			"checksumSHA1": "euDLJKhw4doeTSxjEoezjxYXLzs=",
			"path": "github.com/robertkrimen/otto/file",
			"revision": "6a77b7cbc37d0c39f7d5fa5766826e541df31fd5",
			"revisionTime": "2017-02-05T01:36:59Z"
		},
		{
			"checksumSHA1": "LLuLITFO8chqSG0+APJIy5NtOHU=",
			"path": "github.com/robertkrimen/otto/parser",
			"revision": "6a77b7cbc37d0c39f7d5fa5766826e541df31fd5",
			"revisionTime": "2017-02-05T01:36:59Z"
		},
		{
			"checksumSHA1": "7J/7NaYRqKhBvZ+dTIutsEoEgFw=",
			"path": "github.com/robertkrimen/otto/registry",
			"revision": "6a77b7cbc37d0c39f7d5fa5766826e541df31fd5",
			"revisionTime": "2017-02-05T01:36:59Z"
		},
		{
			"checksumSHA1": "/jMXYuXycBpTqWhRyJ2xsqvHvQI=",
			"path": "github.com/robertkrimen/otto/token",
			"revision": "6a77b7cbc37d0c39f7d5fa5766826e541df31fd5",
			"revisionTime": "2017-02-05T01:36:59Z"
		},
		{
			"checksumSHA1": "LjPdvMphElL0GOVNQCsmZMVgWIw=",
			"path": "github.com/rs/cors",
			"revision": "a62a804a8a009876ca59105f7899938a1349f4b3",
			"revisionTime": "2016-06-17T23:19:35Z"
		},
		{
			"checksumSHA1": "hCRfPlNpqv8tvVivLzmXsoUOf1c=",
			"path": "github.com/rs/xhandler",
			"revision": "ed27b6fd65218132ee50cd95f38474a3d8a2cd12",
			"revisionTime": "2016-06-18T19:32:21Z"
		},
		{
			"checksumSHA1": "BbjvNHTHCOH+fiBRVnqgkIODIJQ=",
			"path": "github.com/siddontang/go/filelock",
			"revision": "cb568a3e5cc06256f91a2da5a87455f717eb33f4",
			"revisionTime": "2017-05-17T07:08:08Z"
		},
		{
			"checksumSHA1": "hou29E6PZ7dEDFgXgM9P15cgHr4=",
			"path": "github.com/siddontang/go/hack",
			"revision": "cb568a3e5cc06256f91a2da5a87455f717eb33f4",
			"revisionTime": "2017-05-17T07:08:08Z"
		},
		{
			"checksumSHA1": "vkGFDfiuI8EaiDj94is6oKO/Myg=",
			"path": "github.com/siddontang/go/ioutil2",
			"revision": "cb568a3e5cc06256f91a2da5a87455f717eb33f4",
			"revisionTime": "2017-05-17T07:08:08Z"
		},
		{
			"checksumSHA1": "q9JBxHLJTmYU8qtbFcRUkVUkF2k=",
			"path": "github.com/siddontang/go/log",
			"revision": "cb568a3e5cc06256f91a2da5a87455f717eb33f4",
			"revisionTime": "2017-05-17T07:08:08Z"
		},
		{
			"checksumSHA1": "bHs+IJRpIGI+cyTFgzG9lAEn76o=",
			"path": "github.com/siddontang/go/num",
			"revision": "cb568a3e5cc06256f91a2da5a87455f717eb33f4",
			"revisionTime": "2017-05-17T07:08:08Z"
		},
		{
			"checksumSHA1": "qJG8FILeV/8fJGRm0JGUkFqOKZk=",
			"path": "github.com/siddontang/go/snappy",
			"revision": "cb568a3e5cc06256f91a2da5a87455f717eb33f4",
			"revisionTime": "2017-05-17T07:08:08Z"
		},
		{
			"checksumSHA1": "mRPO69S2XF3ZG6CHbt5iCVRcV6g=",
			"path": "github.com/siddontang/go/sync2",
			"revision": "cb568a3e5cc06256f91a2da5a87455f717eb33f4",
			"revisionTime": "2017-05-17T07:08:08Z"
		},
		{
			"checksumSHA1": "HHLZxF/BLnzhvQxo1MEb85jsNGE=",
			"path": "github.com/siddontang/ledisdb/config",
			"revision": "56900470a899883f691bcdf6bea4ac547f2a9a6f",
			"revisionTime": "2017-11-28T00:50:33Z"
		},
		{
			"checksumSHA1": "0HE9czXeniYgotEJSuEfXGHfu+4=",
			"path": "github.com/siddontang/ledisdb/ledis",
			"revision": "56900470a899883f691bcdf6bea4ac547f2a9a6f",
			"revisionTime": "2017-11-28T00:50:33Z"
		},
		{
			"checksumSHA1": "rx9Es/nKh47DKgY9Fx9jooWYKxE=",
			"path": "github.com/siddontang/ledisdb/rpl",
			"revision": "56900470a899883f691bcdf6bea4ac547f2a9a6f",
			"revisionTime": "2017-11-28T00:50:33Z"
		},
		{
			"checksumSHA1": "hIn0kIMyjzV/lxSzem4LCtRE2r4=",
			"path": "github.com/siddontang/ledisdb/store",
			"revision": "56900470a899883f691bcdf6bea4ac547f2a9a6f",
			"revisionTime": "2017-11-28T00:50:33Z"
		},
		{
			"checksumSHA1": "CmHHpW8q3u3YGGkyaohL9Htb2/w=",
			"path": "github.com/siddontang/ledisdb/store/driver",
			"revision": "56900470a899883f691bcdf6bea4ac547f2a9a6f",
			"revisionTime": "2017-11-28T00:50:33Z"
		},
		{
			"checksumSHA1": "MSNZb4cPUJZl9M0Mn95xwU5tSYw=",
			"path": "github.com/siddontang/ledisdb/store/goleveldb",
			"revision": "56900470a899883f691bcdf6bea4ac547f2a9a6f",
			"revisionTime": "2017-11-28T00:50:33Z"
		},
		{
			"checksumSHA1": "FKikAe3K6CP++gM4jw3wuImQECw=",
			"path": "github.com/siddontang/ledisdb/store/leveldb",
			"revision": "56900470a899883f691bcdf6bea4ac547f2a9a6f",
			"revisionTime": "2017-11-28T00:50:33Z"
		},
		{
			"checksumSHA1": "e6vGKKuTXjQDv6NDgxawghrwB20=",
			"path": "github.com/siddontang/ledisdb/store/rocksdb",
			"revision": "56900470a899883f691bcdf6bea4ac547f2a9a6f",
			"revisionTime": "2017-11-28T00:50:33Z"
		},
		{
			"checksumSHA1": "+hwTHnyT5SrHxClS9I/9NB16bls=",
			"path": "github.com/siddontang/rdb",
			"revision": "fc89ed2e418d27e3ea76e708e54276d2b44ae9cf",
			"revisionTime": "2015-03-07T02:11:20Z"
		},
		{
			"checksumSHA1": "ySaT8G3I3y4MmnoXOYAAX0rC+p8=",
			"path": "github.com/sirupsen/logrus",
			"revision": "d682213848ed68c0a260ca37d6dd5ace8423f5ba",
			"revisionTime": "2017-12-05T20:32:29Z"
		},
		{
			"checksumSHA1": "mGbTYZ8dHVTiPTTJu3ktp+84pPI=",
			"path": "github.com/stretchr/testify/assert",
			"revision": "890a5c3458b43e6104ff5da8dfa139d013d77544",
			"revisionTime": "2017-07-05T02:17:15Z"
		},
		{
			"checksumSHA1": "7vs6dSc1PPGBKyzb/SCIyeMJPLQ=",
			"path": "github.com/stretchr/testify/require",
			"revision": "890a5c3458b43e6104ff5da8dfa139d013d77544",
			"revisionTime": "2017-07-05T02:17:15Z"
		},
		{
			"checksumSHA1": "rpu5ZHjXlV13UKA7L1d5MTOyQwA=",
			"path": "github.com/syndtr/goleveldb/leveldb",
			"revision": "211f780988068502fe874c44dae530528ebd840f",
			"revisionTime": "2018-01-28T14:04:16Z"
		},
		{
			"checksumSHA1": "EKIow7XkgNdWvR/982ffIZxKG8Y=",
			"path": "github.com/syndtr/goleveldb/leveldb/cache",
			"revision": "b89cc31ef7977104127d34c1bd31ebd1a9db2199",
			"revisionTime": "2017-07-25T06:48:36Z"
		},
		{
			"checksumSHA1": "5KPgnvCPlR0ysDAqo6jApzRQ3tw=",
			"path": "github.com/syndtr/goleveldb/leveldb/comparer",
			"revision": "b89cc31ef7977104127d34c1bd31ebd1a9db2199",
			"revisionTime": "2017-07-25T06:48:36Z"
		},
		{
			"checksumSHA1": "1DRAxdlWzS4U0xKN/yQ/fdNN7f0=",
			"path": "github.com/syndtr/goleveldb/leveldb/errors",
			"revision": "b89cc31ef7977104127d34c1bd31ebd1a9db2199",
			"revisionTime": "2017-07-25T06:48:36Z"
		},
		{
			"checksumSHA1": "eqKeD6DS7eNCtxVYZEHHRKkyZrw=",
			"path": "github.com/syndtr/goleveldb/leveldb/filter",
			"revision": "b89cc31ef7977104127d34c1bd31ebd1a9db2199",
			"revisionTime": "2017-07-25T06:48:36Z"
		},
		{
			"checksumSHA1": "8dXuAVIsbtaMiGGuHjzGR6Ny/5c=",
			"path": "github.com/syndtr/goleveldb/leveldb/iterator",
			"revision": "b89cc31ef7977104127d34c1bd31ebd1a9db2199",
			"revisionTime": "2017-07-25T06:48:36Z"
		},
		{
			"checksumSHA1": "gJY7bRpELtO0PJpZXgPQ2BYFJ88=",
			"path": "github.com/syndtr/goleveldb/leveldb/journal",
			"revision": "b89cc31ef7977104127d34c1bd31ebd1a9db2199",
			"revisionTime": "2017-07-25T06:48:36Z"
		},
		{
			"checksumSHA1": "j+uaQ6DwJ50dkIdfMQu1TXdlQcY=",
			"path": "github.com/syndtr/goleveldb/leveldb/memdb",
			"revision": "b89cc31ef7977104127d34c1bd31ebd1a9db2199",
			"revisionTime": "2017-07-25T06:48:36Z"
		},
		{
			"checksumSHA1": "UmQeotV+m8/FduKEfLOhjdp18rs=",
			"path": "github.com/syndtr/goleveldb/leveldb/opt",
			"revision": "b89cc31ef7977104127d34c1bd31ebd1a9db2199",
			"revisionTime": "2017-07-25T06:48:36Z"
		},
		{
			"checksumSHA1": "tQ2AqXXAEy9icbZI9dLVdZGvWMw=",
			"path": "github.com/syndtr/goleveldb/leveldb/storage",
			"revision": "b89cc31ef7977104127d34c1bd31ebd1a9db2199",
			"revisionTime": "2017-07-25T06:48:36Z"
		},
		{
			"checksumSHA1": "gWFPMz8OQeul0t54RM66yMTX49g=",
			"path": "github.com/syndtr/goleveldb/leveldb/table",
			"revision": "b89cc31ef7977104127d34c1bd31ebd1a9db2199",
			"revisionTime": "2017-07-25T06:48:36Z"
		},
		{
			"checksumSHA1": "4zil8Gwg8VPkDn1YzlgCvtukJFU=",
			"path": "github.com/syndtr/goleveldb/leveldb/util",
			"revision": "b89cc31ef7977104127d34c1bd31ebd1a9db2199",
			"revisionTime": "2017-07-25T06:48:36Z"
		},
		{
			"checksumSHA1": "TT1rac6kpQp2vz24m5yDGUNQ/QQ=",
			"path": "golang.org/x/crypto/cast5",
			"revision": "6a293f2d4b14b8e6d3f0539e383f6d0d30fce3fd",
			"revisionTime": "2017-09-25T11:22:06Z"
		},
		{
			"checksumSHA1": "IQkUIOnvlf0tYloFx9mLaXSvXWQ=",
			"path": "golang.org/x/crypto/curve25519",
			"revision": "6a293f2d4b14b8e6d3f0539e383f6d0d30fce3fd",
			"revisionTime": "2017-09-25T11:22:06Z"
		},
		{
			"checksumSHA1": "1hwn8cgg4EVXhCpJIqmMbzqnUo0=",
			"path": "golang.org/x/crypto/ed25519",
			"revision": "6a293f2d4b14b8e6d3f0539e383f6d0d30fce3fd",
			"revisionTime": "2017-09-25T11:22:06Z"
		},
		{
			"checksumSHA1": "LXFcVx8I587SnWmKycSDEq9yvK8=",
			"path": "golang.org/x/crypto/ed25519/internal/edwards25519",
			"revision": "6a293f2d4b14b8e6d3f0539e383f6d0d30fce3fd",
			"revisionTime": "2017-09-25T11:22:06Z"
		},
		{
			"checksumSHA1": "IIhFTrLlmlc6lEFSitqi4aw2lw0=",
			"path": "golang.org/x/crypto/openpgp",
			"revision": "6a293f2d4b14b8e6d3f0539e383f6d0d30fce3fd",
			"revisionTime": "2017-09-25T11:22:06Z"
		},
		{
			"checksumSHA1": "olOKkhrdkYQHZ0lf1orrFQPQrv4=",
			"path": "golang.org/x/crypto/openpgp/armor",
			"revision": "6a293f2d4b14b8e6d3f0539e383f6d0d30fce3fd",
			"revisionTime": "2017-09-25T11:22:06Z"
		},
		{
			"checksumSHA1": "eo/KtdjieJQXH7Qy+faXFcF70ME=",
			"path": "golang.org/x/crypto/openpgp/elgamal",
			"revision": "6a293f2d4b14b8e6d3f0539e383f6d0d30fce3fd",
			"revisionTime": "2017-09-25T11:22:06Z"
		},
		{
			"checksumSHA1": "rlxVSaGgqdAgwblsErxTxIfuGfg=",
			"path": "golang.org/x/crypto/openpgp/errors",
			"revision": "6a293f2d4b14b8e6d3f0539e383f6d0d30fce3fd",
			"revisionTime": "2017-09-25T11:22:06Z"
		},
		{
			"checksumSHA1": "Pq88+Dgh04UdXWZN6P+bLgYnbRc=",
			"path": "golang.org/x/crypto/openpgp/packet",
			"revision": "6a293f2d4b14b8e6d3f0539e383f6d0d30fce3fd",
			"revisionTime": "2017-09-25T11:22:06Z"
		},
		{
			"checksumSHA1": "s2qT4UwvzBSkzXuiuMkowif1Olw=",
			"path": "golang.org/x/crypto/openpgp/s2k",
			"revision": "6a293f2d4b14b8e6d3f0539e383f6d0d30fce3fd",
			"revisionTime": "2017-09-25T11:22:06Z"
		},
		{
			"checksumSHA1": "1MGpGDQqnUoRpv7VEcQrXOBydXE=",
			"path": "golang.org/x/crypto/pbkdf2",
			"revision": "6a293f2d4b14b8e6d3f0539e383f6d0d30fce3fd",
			"revisionTime": "2017-09-25T11:22:06Z"
		},
		{
			"checksumSHA1": "y/oIaxq2d3WPizRZfVjo8RCRYTU=",
			"path": "golang.org/x/crypto/ripemd160",
			"revision": "6a293f2d4b14b8e6d3f0539e383f6d0d30fce3fd",
			"revisionTime": "2017-09-25T11:22:06Z"
		},
		{
			"checksumSHA1": "dHh6VeHcbNg11miGjGEl8LbPe7w=",
			"path": "golang.org/x/crypto/scrypt",
			"revision": "6a293f2d4b14b8e6d3f0539e383f6d0d30fce3fd",
			"revisionTime": "2017-09-25T11:22:06Z"
		},
		{
			"checksumSHA1": "Wi44TcpIOXdojyVWkvyOBnBKIS4=",
			"path": "golang.org/x/crypto/ssh",
			"revision": "6a293f2d4b14b8e6d3f0539e383f6d0d30fce3fd",
			"revisionTime": "2017-09-25T11:22:06Z"
		},
		{
			"checksumSHA1": "5Yb2z6UO+Arm/TEd+OEtdnwOt1A=",
			"path": "golang.org/x/crypto/ssh/terminal",
			"revision": "6a293f2d4b14b8e6d3f0539e383f6d0d30fce3fd",
			"revisionTime": "2017-09-25T11:22:06Z"
		},
		{
			"checksumSHA1": "Y+HGqEkYM15ir+J93MEaHdyFy0c=",
			"path": "golang.org/x/net/context",
			"revision": "a6577fac2d73be281a500b310739095313165611",
			"revisionTime": "2017-03-08T20:54:49Z"
		},
		{
			"checksumSHA1": "WHc3uByvGaMcnSoI21fhzYgbOgg=",
			"path": "golang.org/x/net/context/ctxhttp",
			"revision": "d866cfc389cec985d6fda2859936a575a55a3ab6",
			"revisionTime": "2017-12-11T20:45:21Z"
		},
		{
			"checksumSHA1": "vqc3a+oTUGX8PmD0TS+qQ7gmN8I=",
			"path": "golang.org/x/net/html",
			"revision": "b4690f45fa1cafc47b1c280c2e75116efe40cc13",
			"revisionTime": "2017-02-15T08:41:58Z"
		},
		{
			"checksumSHA1": "00eQaGynDYrv3tL+C7l9xH0IDZg=",
			"path": "golang.org/x/net/html/atom",
			"revision": "b4690f45fa1cafc47b1c280c2e75116efe40cc13",
			"revisionTime": "2017-02-15T08:41:58Z"
		},
		{
			"checksumSHA1": "barUU39reQ7LdgYLA323hQ/UGy4=",
			"path": "golang.org/x/net/html/charset",
			"revision": "b4690f45fa1cafc47b1c280c2e75116efe40cc13",
			"revisionTime": "2017-02-15T08:41:58Z"
		},
		{
			"checksumSHA1": "Iv1YK4j9U0IgQl3/nu3FRjupk4I=",
			"path": "golang.org/x/net/http2",
			"revision": "d866cfc389cec985d6fda2859936a575a55a3ab6",
			"revisionTime": "2017-12-11T20:45:21Z"
		},
		{
			"checksumSHA1": "ezWhc7n/FtqkLDQKeU2JbW+80tE=",
			"path": "golang.org/x/net/http2/hpack",
			"revision": "d866cfc389cec985d6fda2859936a575a55a3ab6",
			"revisionTime": "2017-12-11T20:45:21Z"
		},
		{
			"checksumSHA1": "RcrB7tgYS/GMW4QrwVdMOTNqIU8=",
			"path": "golang.org/x/net/idna",
			"revision": "d866cfc389cec985d6fda2859936a575a55a3ab6",
			"revisionTime": "2017-12-11T20:45:21Z"
		},
		{
			"checksumSHA1": "UxahDzW2v4mf/+aFxruuupaoIwo=",
			"path": "golang.org/x/net/internal/timeseries",
			"revision": "d866cfc389cec985d6fda2859936a575a55a3ab6",
			"revisionTime": "2017-12-11T20:45:21Z"
		},
		{
			"checksumSHA1": "3xyuaSNmClqG4YWC7g0isQIbUTc=",
			"path": "golang.org/x/net/lex/httplex",
			"revision": "d866cfc389cec985d6fda2859936a575a55a3ab6",
			"revisionTime": "2017-12-11T20:45:21Z"
		},
		{
			"checksumSHA1": "u/r66lwYfgg682u5hZG7/E7+VCY=",
			"path": "golang.org/x/net/trace",
			"revision": "d866cfc389cec985d6fda2859936a575a55a3ab6",
			"revisionTime": "2017-12-11T20:45:21Z"
		},
		{
			"checksumSHA1": "7EZyXN0EmZLgGxZxK01IJua4c8o=",
			"path": "golang.org/x/net/websocket",
			"revision": "b4690f45fa1cafc47b1c280c2e75116efe40cc13",
			"revisionTime": "2017-02-15T08:41:58Z"
		},
		{
			"checksumSHA1": "Q3g8HIIMJru1/XWmThIyVP7Dp/g=",
			"path": "golang.org/x/oauth2",
			"revision": "09bba2746c7d9b3181efc10fdb29c59c582f4eb1",
			"revisionTime": "2017-12-13T14:17:04Z"
		},
		{
			"checksumSHA1": "JTBn9MQUhwHtjwv7rC9Zg4KRN7g=",
			"path": "golang.org/x/oauth2/google",
			"revision": "09bba2746c7d9b3181efc10fdb29c59c582f4eb1",
			"revisionTime": "2017-12-13T14:17:04Z"
		},
		{
			"checksumSHA1": "r88yZrch2fnJ/qXtfb9yfvZdZsM=",
			"path": "golang.org/x/oauth2/internal",
			"revision": "09bba2746c7d9b3181efc10fdb29c59c582f4eb1",
			"revisionTime": "2017-12-13T14:17:04Z"
		},
		{
			"checksumSHA1": "huVltYnXdRFDJLgp/ZP9IALzG7g=",
			"path": "golang.org/x/oauth2/jws",
			"revision": "09bba2746c7d9b3181efc10fdb29c59c582f4eb1",
			"revisionTime": "2017-12-13T14:17:04Z"
		},
		{
			"checksumSHA1": "/eV4E08BY+f1ZikiR7OOMJAj3m0=",
			"path": "golang.org/x/oauth2/jwt",
			"revision": "09bba2746c7d9b3181efc10fdb29c59c582f4eb1",
			"revisionTime": "2017-12-13T14:17:04Z"
		},
		{
			"checksumSHA1": "4TEYFKrAUuwBMqExjQBsnf/CgjQ=",
			"path": "golang.org/x/sync/syncmap",
			"revision": "f52d1811a62927559de87708c8913c1650ce4f26",
			"revisionTime": "2017-05-17T20:25:26Z"
		},
		{
			"checksumSHA1": "r1jWq0V3AI5DLN0aCnXXMH/is9Q=",
			"path": "golang.org/x/sys/unix",
			"revision": "1e2299c37cc91a509f1b12369872d27be0ce98a6",
			"revisionTime": "2017-11-09T13:50:42Z"
		},
		{
			"checksumSHA1": "ck5uxoEeMDUL/QqPvGvBmcbsJzg=",
			"path": "golang.org/x/sys/windows",
			"revision": "1e2299c37cc91a509f1b12369872d27be0ce98a6",
			"revisionTime": "2017-11-09T13:50:42Z"
		},
		{
			"checksumSHA1": "Mr4ur60bgQJnQFfJY0dGtwWwMPE=",
			"path": "golang.org/x/text/encoding",
			"revision": "85c29909967d7f171f821e7a42e7b7af76fb9598",
			"revisionTime": "2017-02-11T12:01:23Z"
		},
		{
			"checksumSHA1": "3VrGQv2Z1t3JhwzGDLCz7DvnowA=",
			"path": "golang.org/x/text/encoding/charmap",
			"revision": "85c29909967d7f171f821e7a42e7b7af76fb9598",
			"revisionTime": "2017-02-11T12:01:23Z"
		},
		{
			"checksumSHA1": "8TGdZF55Q7PEu82rD7WG3C8ikhA=",
			"path": "golang.org/x/text/encoding/htmlindex",
			"revision": "85c29909967d7f171f821e7a42e7b7af76fb9598",
			"revisionTime": "2017-02-11T12:01:23Z"
		},
		{
			"checksumSHA1": "zeHyHebIZl1tGuwGllIhjfci+wI=",
			"path": "golang.org/x/text/encoding/internal",
			"revision": "85c29909967d7f171f821e7a42e7b7af76fb9598",
			"revisionTime": "2017-02-11T12:01:23Z"
		},
		{
			"checksumSHA1": "/108BuAIqv6xdIw1mi27RnopKak=",
			"path": "golang.org/x/text/encoding/internal/identifier",
			"revision": "85c29909967d7f171f821e7a42e7b7af76fb9598",
			"revisionTime": "2017-02-11T12:01:23Z"
		},
		{
			"checksumSHA1": "HeZV82ktrmgyAaYLtNFS0qYgspI=",
			"path": "golang.org/x/text/encoding/japanese",
			"revision": "85c29909967d7f171f821e7a42e7b7af76fb9598",
			"revisionTime": "2017-02-11T12:01:23Z"
		},
		{
			"checksumSHA1": "8y87WJz3OkDWtPCIXxJcYpo+OY8=",
			"path": "golang.org/x/text/encoding/korean",
			"revision": "85c29909967d7f171f821e7a42e7b7af76fb9598",
			"revisionTime": "2017-02-11T12:01:23Z"
		},
		{
			"checksumSHA1": "WYfmebIyX5Zae8NUfu9PsQjQff0=",
			"path": "golang.org/x/text/encoding/simplifiedchinese",
			"revision": "85c29909967d7f171f821e7a42e7b7af76fb9598",
			"revisionTime": "2017-02-11T12:01:23Z"
		},
		{
			"checksumSHA1": "KKqYmi6fxt3r3uo4lExss2yTMbs=",
			"path": "golang.org/x/text/encoding/traditionalchinese",
			"revision": "85c29909967d7f171f821e7a42e7b7af76fb9598",
			"revisionTime": "2017-02-11T12:01:23Z"
		},
		{
			"checksumSHA1": "G9LfJI9gySazd+MyyC6QbTHx4to=",
			"path": "golang.org/x/text/encoding/unicode",
			"revision": "85c29909967d7f171f821e7a42e7b7af76fb9598",
			"revisionTime": "2017-02-11T12:01:23Z"
		},
		{
			"checksumSHA1": "hyNCcTwMQnV6/MK8uUW9E5H0J0M=",
			"path": "golang.org/x/text/internal/tag",
			"revision": "85c29909967d7f171f821e7a42e7b7af76fb9598",
			"revisionTime": "2017-02-11T12:01:23Z"
		},
		{
			"checksumSHA1": "Qk7dljcrEK1BJkAEZguxAbG9dSo=",
			"path": "golang.org/x/text/internal/utf8internal",
			"revision": "85c29909967d7f171f821e7a42e7b7af76fb9598",
			"revisionTime": "2017-02-11T12:01:23Z"
		},
		{
			"checksumSHA1": "euHabPKoKBA1T8PJWKTxjPoIDhc=",
			"path": "golang.org/x/text/language",
			"revision": "85c29909967d7f171f821e7a42e7b7af76fb9598",
			"revisionTime": "2017-02-11T12:01:23Z"
		},
		{
			"checksumSHA1": "IV4MN7KGBSocu/5NR3le3sxup4Y=",
			"path": "golang.org/x/text/runes",
			"revision": "85c29909967d7f171f821e7a42e7b7af76fb9598",
			"revisionTime": "2017-02-11T12:01:23Z"
		},
		{
			"checksumSHA1": "CbpjEkkOeh0fdM/V8xKDdI0AA88=",
			"path": "golang.org/x/text/secure/bidirule",
			"revision": "c4d099d611ac3ded35360abf03581e13d91c828f",
			"revisionTime": "2017-12-11T12:26:16Z"
		},
		{
			"checksumSHA1": "ziMb9+ANGRJSSIuxYdRbA+cDRBQ=",
			"path": "golang.org/x/text/transform",
			"revision": "85c29909967d7f171f821e7a42e7b7af76fb9598",
			"revisionTime": "2017-02-11T12:01:23Z"
		},
		{
			"checksumSHA1": "w8kDfZ1Ug+qAcVU0v8obbu3aDOY=",
			"path": "golang.org/x/text/unicode/bidi",
			"revision": "c4d099d611ac3ded35360abf03581e13d91c828f",
			"revisionTime": "2017-12-11T12:26:16Z"
		},
		{
			"checksumSHA1": "BCNYmf4Ek93G4lk5x3ucNi/lTwA=",
			"path": "golang.org/x/text/unicode/norm",
			"revision": "c4d099d611ac3ded35360abf03581e13d91c828f",
			"revisionTime": "2017-12-11T12:26:16Z"
		},
		{
			"checksumSHA1": "ikor+YKJu2eKwyFteBWhsb8IGy8=",
			"path": "golang.org/x/tools/go/ast/astutil",
			"revision": "be0fcc31ae2332374e800dfff29b721c585b35df",
			"revisionTime": "2016-11-04T18:56:24Z"
		},
		{
			"checksumSHA1": "2ko3hvt1vrfwG+p7SLW+zqDEeV4=",
			"path": "golang.org/x/tools/imports",
			"revision": "be0fcc31ae2332374e800dfff29b721c585b35df",
			"revisionTime": "2016-11-04T18:56:24Z"
		},
		{
			"checksumSHA1": "BWKmb7kGYbfbvXO6E7tCpTh9zKE=",
			"path": "google.golang.org/api/googleapi",
			"revision": "7219ace1c3535de1864b2706ea9397ad2d269f07",
			"revisionTime": "2017-12-14T00:03:52Z"
		},
		{
			"checksumSHA1": "1K0JxrUfDqAB3MyRiU1LKjfHyf4=",
			"path": "google.golang.org/api/googleapi/internal/uritemplates",
			"revision": "7219ace1c3535de1864b2706ea9397ad2d269f07",
			"revisionTime": "2017-12-14T00:03:52Z"
		},
		{
			"checksumSHA1": "CpjSGeyQJbLLPxVl/CWs5o9p+jU=",
			"path": "google.golang.org/api/internal",
			"revision": "7219ace1c3535de1864b2706ea9397ad2d269f07",
			"revisionTime": "2017-12-14T00:03:52Z"
		},
		{
			"checksumSHA1": "HXuMQALvqd+ZLG0pC1l7gX8nNyE=",
			"path": "google.golang.org/api/iterator",
			"revision": "7219ace1c3535de1864b2706ea9397ad2d269f07",
			"revisionTime": "2017-12-14T00:03:52Z"
		},
		{
			"checksumSHA1": "Z9LQvCPO0WV9PdjgIXlfVOGZRlM=",
			"path": "google.golang.org/api/option",
			"revision": "7219ace1c3535de1864b2706ea9397ad2d269f07",
			"revisionTime": "2017-12-14T00:03:52Z"
		},
		{
			"checksumSHA1": "aCztDqR0dcYCRMQd2/stuphdl4A=",
			"path": "google.golang.org/api/transport/grpc",
			"revision": "7219ace1c3535de1864b2706ea9397ad2d269f07",
			"revisionTime": "2017-12-14T00:03:52Z"
		},
		{
			"checksumSHA1": "QoM8iwt2FVbTHR+Lav3dXmEu/7o=",
			"path": "google.golang.org/appengine",
			"revision": "5bee14b453b4c71be47ec1781b0fa61c2ea182db",
			"revisionTime": "2017-12-12T22:30:47Z"
		},
		{
			"checksumSHA1": "NA+ebc/RfKLZ+wxPs3lRn94H3gA=",
			"path": "google.golang.org/appengine/internal",
			"revision": "5bee14b453b4c71be47ec1781b0fa61c2ea182db",
			"revisionTime": "2017-12-12T22:30:47Z"
		},
		{
			"checksumSHA1": "x6Thdfyasqd68dWZWqzWWeIfAfI=",
			"path": "google.golang.org/appengine/internal/app_identity",
			"revision": "5bee14b453b4c71be47ec1781b0fa61c2ea182db",
			"revisionTime": "2017-12-12T22:30:47Z"
		},
		{
			"checksumSHA1": "TsNO8P0xUlLNyh3Ic/tzSp/fDWM=",
			"path": "google.golang.org/appengine/internal/base",
			"revision": "5bee14b453b4c71be47ec1781b0fa61c2ea182db",
			"revisionTime": "2017-12-12T22:30:47Z"
		},
		{
			"checksumSHA1": "5QsV5oLGSfKZqTCVXP6NRz5T4Tw=",
			"path": "google.golang.org/appengine/internal/datastore",
			"revision": "5bee14b453b4c71be47ec1781b0fa61c2ea182db",
			"revisionTime": "2017-12-12T22:30:47Z"
		},
		{
			"checksumSHA1": "Gep2T9zmVYV8qZfK2gu3zrmG6QE=",
			"path": "google.golang.org/appengine/internal/log",
			"revision": "5bee14b453b4c71be47ec1781b0fa61c2ea182db",
			"revisionTime": "2017-12-12T22:30:47Z"
		},
		{
			"checksumSHA1": "eLZVX1EHLclFtQnjDIszsdyWRHo=",
			"path": "google.golang.org/appengine/internal/modules",
			"revision": "5bee14b453b4c71be47ec1781b0fa61c2ea182db",
			"revisionTime": "2017-12-12T22:30:47Z"
		},
		{
			"checksumSHA1": "a1XY7rz3BieOVqVI2Et6rKiwQCk=",
			"path": "google.golang.org/appengine/internal/remote_api",
			"revision": "5bee14b453b4c71be47ec1781b0fa61c2ea182db",
			"revisionTime": "2017-12-12T22:30:47Z"
		},
		{
			"checksumSHA1": "VA88sOHmVuIslrbHaWx9yEvjGjM=",
			"path": "google.golang.org/appengine/internal/socket",
			"revision": "5bee14b453b4c71be47ec1781b0fa61c2ea182db",
			"revisionTime": "2017-12-12T22:30:47Z"
		},
		{
			"checksumSHA1": "QtAbHtHmDzcf6vOV9eqlCpKgjiw=",
			"path": "google.golang.org/appengine/internal/urlfetch",
			"revision": "5bee14b453b4c71be47ec1781b0fa61c2ea182db",
			"revisionTime": "2017-12-12T22:30:47Z"
		},
		{
			"checksumSHA1": "MharNMGnQusRPdmBYXDxz2cCHPU=",
			"path": "google.golang.org/appengine/socket",
			"revision": "5bee14b453b4c71be47ec1781b0fa61c2ea182db",
			"revisionTime": "2017-12-12T22:30:47Z"
		},
		{
			"checksumSHA1": "akOV9pYnCbcPA8wJUutSQVibdyg=",
			"path": "google.golang.org/appengine/urlfetch",
			"revision": "5bee14b453b4c71be47ec1781b0fa61c2ea182db",
			"revisionTime": "2017-12-12T22:30:47Z"
		},
		{
			"checksumSHA1": "B22iMMY2vi1Q9kseWb/ZznpW8lQ=",
			"path": "google.golang.org/genproto/googleapis/api/annotations",
			"revision": "a8101f21cf983e773d0c1133ebc5424792003214",
			"revisionTime": "2017-12-12T23:19:43Z"
		},
		{
			"checksumSHA1": "QFZ5WX6UXVZ6xJHfVkFt1OWTtnU=",
			"path": "google.golang.org/genproto/googleapis/datastore/v1",
			"revision": "a8101f21cf983e773d0c1133ebc5424792003214",
			"revisionTime": "2017-12-12T23:19:43Z"
		},
		{
			"checksumSHA1": "Tc3BU26zThLzcyqbVtiSEp7EpU8=",
			"path": "google.golang.org/genproto/googleapis/rpc/status",
			"revision": "a8101f21cf983e773d0c1133ebc5424792003214",
			"revisionTime": "2017-12-12T23:19:43Z"
		},
		{
			"checksumSHA1": "rPTp+eniSenSXN2nZU0Di5bSXJA=",
			"path": "google.golang.org/genproto/googleapis/type/latlng",
			"revision": "a8101f21cf983e773d0c1133ebc5424792003214",
			"revisionTime": "2017-12-12T23:19:43Z"
		},
		{
			"checksumSHA1": "cWaJPKi57QDZVv9SbVLeKOk8Kgk=",
			"path": "google.golang.org/grpc",
			"revision": "8fba5fc8fd4073dd1452d6b2c7335030848a41b1",
			"revisionTime": "2017-12-14T00:09:49Z"
		},
		{
			"checksumSHA1": "qkqcMp2ECAtqJDCO13G+qe6ihTc=",
			"path": "google.golang.org/grpc/balancer",
			"revision": "8fba5fc8fd4073dd1452d6b2c7335030848a41b1",
			"revisionTime": "2017-12-14T00:09:49Z"
		},
		{
			"checksumSHA1": "CPWX/IgaQSR3+78j4sPrvHNkW+U=",
			"path": "google.golang.org/grpc/balancer/base",
			"revision": "8fba5fc8fd4073dd1452d6b2c7335030848a41b1",
			"revisionTime": "2017-12-14T00:09:49Z"
		},
		{
			"checksumSHA1": "dgsesZr1kWAbuOMpgf/5bJrZan8=",
			"path": "google.golang.org/grpc/balancer/roundrobin",
			"revision": "8fba5fc8fd4073dd1452d6b2c7335030848a41b1",
			"revisionTime": "2017-12-14T00:09:49Z"
		},
		{
			"checksumSHA1": "bfmh2m3qW8bb6qpfS/D4Wcl4hZE=",
			"path": "google.golang.org/grpc/codes",
			"revision": "8fba5fc8fd4073dd1452d6b2c7335030848a41b1",
			"revisionTime": "2017-12-14T00:09:49Z"
		},
		{
			"checksumSHA1": "XH2WYcDNwVO47zYShREJjcYXm0Y=",
			"path": "google.golang.org/grpc/connectivity",
			"revision": "8fba5fc8fd4073dd1452d6b2c7335030848a41b1",
			"revisionTime": "2017-12-14T00:09:49Z"
		},
		{
			"checksumSHA1": "4DnDX81AOSyVP3UJ5tQmlNcG1MI=",
			"path": "google.golang.org/grpc/credentials",
			"revision": "8fba5fc8fd4073dd1452d6b2c7335030848a41b1",
			"revisionTime": "2017-12-14T00:09:49Z"
		},
		{
			"checksumSHA1": "QbufP1o0bXrtd5XecqdRCK/Vl0M=",
			"path": "google.golang.org/grpc/credentials/oauth",
			"revision": "8fba5fc8fd4073dd1452d6b2c7335030848a41b1",
			"revisionTime": "2017-12-14T00:09:49Z"
		},
		{
			"checksumSHA1": "9DImIDqmAMPO24loHJ77UVJTDxQ=",
			"path": "google.golang.org/grpc/encoding",
			"revision": "8fba5fc8fd4073dd1452d6b2c7335030848a41b1",
			"revisionTime": "2017-12-14T00:09:49Z"
		},
		{
			"checksumSHA1": "H7SuPUqbPcdbNqgl+k3ohuwMAwE=",
			"path": "google.golang.org/grpc/grpclb/grpc_lb_v1/messages",
			"revision": "8fba5fc8fd4073dd1452d6b2c7335030848a41b1",
			"revisionTime": "2017-12-14T00:09:49Z"
		},
		{
			"checksumSHA1": "ntHev01vgZgeIh5VFRmbLx/BSTo=",
			"path": "google.golang.org/grpc/grpclog",
			"revision": "8fba5fc8fd4073dd1452d6b2c7335030848a41b1",
			"revisionTime": "2017-12-14T00:09:49Z"
		},
		{
			"checksumSHA1": "Qvf3zdmRCSsiM/VoBv0qB/naHtU=",
			"path": "google.golang.org/grpc/internal",
			"revision": "8fba5fc8fd4073dd1452d6b2c7335030848a41b1",
			"revisionTime": "2017-12-14T00:09:49Z"
		},
		{
			"checksumSHA1": "hcuHgKp8W0wIzoCnNfKI8NUss5o=",
			"path": "google.golang.org/grpc/keepalive",
			"revision": "8fba5fc8fd4073dd1452d6b2c7335030848a41b1",
			"revisionTime": "2017-12-14T00:09:49Z"
		},
		{
			"checksumSHA1": "KeUmTZV+2X46C49cKyjp+xM7fvw=",
			"path": "google.golang.org/grpc/metadata",
			"revision": "8fba5fc8fd4073dd1452d6b2c7335030848a41b1",
			"revisionTime": "2017-12-14T00:09:49Z"
		},
		{
			"checksumSHA1": "5dwF592DPvhF2Wcex3m7iV6aGRQ=",
			"path": "google.golang.org/grpc/naming",
			"revision": "8fba5fc8fd4073dd1452d6b2c7335030848a41b1",
			"revisionTime": "2017-12-14T00:09:49Z"
		},
		{
			"checksumSHA1": "n5EgDdBqFMa2KQFhtl+FF/4gIFo=",
			"path": "google.golang.org/grpc/peer",
			"revision": "8fba5fc8fd4073dd1452d6b2c7335030848a41b1",
			"revisionTime": "2017-12-14T00:09:49Z"
		},
		{
			"checksumSHA1": "y8Ta+ctMP9CUTiPyPyxiD154d8w=",
			"path": "google.golang.org/grpc/resolver",
			"revision": "8fba5fc8fd4073dd1452d6b2c7335030848a41b1",
			"revisionTime": "2017-12-14T00:09:49Z"
		},
		{
			"checksumSHA1": "WpWF+bDzObsHf+bjoGpb/abeFxo=",
			"path": "google.golang.org/grpc/resolver/dns",
			"revision": "8fba5fc8fd4073dd1452d6b2c7335030848a41b1",
			"revisionTime": "2017-12-14T00:09:49Z"
		},
		{
			"checksumSHA1": "+JzDc+wsEWeYhqsKV4AzAK14SZg=",
			"path": "google.golang.org/grpc/resolver/manual",
			"revision": "8fba5fc8fd4073dd1452d6b2c7335030848a41b1",
			"revisionTime": "2017-12-14T00:09:49Z"
		},
		{
			"checksumSHA1": "zs9M4xE8Lyg4wvuYvR00XoBxmuw=",
			"path": "google.golang.org/grpc/resolver/passthrough",
			"revision": "8fba5fc8fd4073dd1452d6b2c7335030848a41b1",
			"revisionTime": "2017-12-14T00:09:49Z"
		},
		{
			"checksumSHA1": "G9lgXNi7qClo5sM2s6TbTHLFR3g=",
			"path": "google.golang.org/grpc/stats",
			"revision": "8fba5fc8fd4073dd1452d6b2c7335030848a41b1",
			"revisionTime": "2017-12-14T00:09:49Z"
		},
		{
			"checksumSHA1": "3Dwz4RLstDHMPyDA7BUsYe+JP4w=",
			"path": "google.golang.org/grpc/status",
			"revision": "8fba5fc8fd4073dd1452d6b2c7335030848a41b1",
			"revisionTime": "2017-12-14T00:09:49Z"
		},
		{
			"checksumSHA1": "qvArRhlrww5WvRmbyMF2mUfbJew=",
			"path": "google.golang.org/grpc/tap",
			"revision": "8fba5fc8fd4073dd1452d6b2c7335030848a41b1",
			"revisionTime": "2017-12-14T00:09:49Z"
		},
		{
			"checksumSHA1": "V54JUtk3hcFKViz4Y1K+4ZQkgMA=",
			"path": "google.golang.org/grpc/transport",
			"revision": "8fba5fc8fd4073dd1452d6b2c7335030848a41b1",
			"revisionTime": "2017-12-14T00:09:49Z"
		},
		{
			"checksumSHA1": "CEFTYXtWmgSh+3Ik1NmDaJcz4E0=",
			"path": "gopkg.in/check.v1",
			"revision": "20d25e2804050c1cd24a7eea1e7a6447dd0e74ec",
			"revisionTime": "2016-12-08T18:13:25Z"
		},
		{
			"checksumSHA1": "P8yR+xObqoPUA4fcLFV2eGNNSWc=",
			"path": "gopkg.in/fatih/pool.v2",
			"revision": "010e0b745d12eaf8426c95f9c3924d81dd0b668f",
			"revisionTime": "2017-10-10T08:14:17Z"
		},
		{
			"checksumSHA1": "NGg7/qIJVUfXi7xnEyyDLocdi6Y=",
			"path": "gopkg.in/fatih/set.v0",
			"revision": "27c40922c40b43fe04554d8223a402af3ea333f3",
			"revisionTime": "2014-12-10T08:48:24Z"
		},
		{
			"checksumSHA1": "BHGg/qtOLaMJt9tNO8pF3FE187I=",
			"path": "gopkg.in/gorethink/gorethink.v3",
			"revision": "7f5bdfd858bb064d80559b2a32b86669c5de5d3b",
			"revisionTime": "2017-09-28T17:27:53Z"
		},
		{
			"checksumSHA1": "yjQTriVMAzKdR8CKhDFQMbgrFvg=",
			"path": "gopkg.in/gorethink/gorethink.v3/encoding",
			"revision": "7f5bdfd858bb064d80559b2a32b86669c5de5d3b",
			"revisionTime": "2017-09-28T17:27:53Z"
		},
		{
			"checksumSHA1": "aWKVb1QHxeor0el0wybSLEd4pBc=",
			"path": "gopkg.in/gorethink/gorethink.v3/ql2",
			"revision": "7f5bdfd858bb064d80559b2a32b86669c5de5d3b",
			"revisionTime": "2017-09-28T17:27:53Z"
		},
		{
			"checksumSHA1": "E5k29XlUCWLvucxkOimNHtozB7g=",
			"path": "gopkg.in/gorethink/gorethink.v3/types",
			"revision": "7f5bdfd858bb064d80559b2a32b86669c5de5d3b",
			"revisionTime": "2017-09-28T17:27:53Z"
		},
		{
			"checksumSHA1": "DQXNV0EivoHm4q+bkdahYXrjjfE=",
			"path": "gopkg.in/karalabe/cookiejar.v2/collections/prque",
			"revision": "8dcd6a7f4951f6ff3ee9cbb919a06d8925822e57",
			"revisionTime": "2015-07-24T13:16:13Z"
		},
		{
			"checksumSHA1": "0xgs8lwcWLUffemlj+SsgKlxvDU=",
			"path": "gopkg.in/natefinch/npipe.v2",
			"revision": "c1b8fa8bdccecb0b8db834ee0b92fdbcfa606dd6",
			"revisionTime": "2016-06-21T03:49:01Z"
		},
		{
			"checksumSHA1": "YvuEbc0a032zr+BTp/YbBQojiuY=",
			"path": "gopkg.in/olebedev/go-duktape.v3",
			"revision": "9af39127cb024b355a6a0221769f6ddfe3f542e7",
			"revisionTime": "2017-12-20T12:19:14Z"
		},
		{
			"checksumSHA1": "4BwmmgQUhWtizsR2soXND0nqZ1I=",
			"path": "gopkg.in/sourcemap.v1",
			"revision": "6e83acea0053641eff084973fee085f0c193c61a",
			"revisionTime": "2017-02-13T14:20:43Z"
		},
		{
			"checksumSHA1": "GDXPA04g0Dfwu2w++JiOKkYuZEc=",
			"path": "gopkg.in/sourcemap.v1/base64vlq",
			"revision": "6e83acea0053641eff084973fee085f0c193c61a",
			"revisionTime": "2017-02-13T14:20:43Z"
		},
		{
			"checksumSHA1": "Yx1MU40fyGe7hhqW9+dkv8kXa60=",
			"path": "gopkg.in/urfave/cli.v1",
			"revision": "cfb38830724cc34fedffe9a2a29fb54fa9169cd1",
			"revisionTime": "2017-08-11T01:42:03Z"
		}
	],
	"rootPath": "go-ethereum"
}<|MERGE_RESOLUTION|>--- conflicted
+++ resolved
@@ -189,7 +189,6 @@
 			"revisionTime": "2017-01-17T22:23:42Z"
 		},
 		{
-<<<<<<< HEAD
 			"checksumSHA1": "VXeS+lMPK7fHbRLNxLgx3WCb+DI=",
 			"path": "github.com/go-redis/redis",
 			"revision": "2c11cbf01afb690650ad9b115e2c19f521c85201",
@@ -224,7 +223,8 @@
 			"path": "github.com/go-redis/redis/internal/proto",
 			"revision": "2c11cbf01afb690650ad9b115e2c19f521c85201",
 			"revisionTime": "2018-01-25T08:05:55Z"
-=======
+		},
+		{
 			"checksumSHA1": "gxV/cPPLkByTdY8y172t7v4qcZA=",
 			"path": "github.com/go-ole/go-ole",
 			"revision": "a41e3c4b706f6ae8dfbff342b06e40fa4d2d0506",
@@ -235,7 +235,6 @@
 			"path": "github.com/go-ole/go-ole/oleutil",
 			"revision": "a41e3c4b706f6ae8dfbff342b06e40fa4d2d0506",
 			"revisionTime": "2017-11-10T16:07:06Z"
->>>>>>> 49bcb5fb
 		},
 		{
 			"checksumSHA1": "KZ3QD2QgUS4RcoKiA3mn5pSlJxQ=",
