// Copyright 2015 The go-ethereum Authors
// This file is part of the go-ethereum library.
//
// The go-ethereum library is free software: you can redistribute it and/or modify
// it under the terms of the GNU Lesser General Public License as published by
// the Free Software Foundation, either version 3 of the License, or
// (at your option) any later version.
//
// The go-ethereum library is distributed in the hope that it will be useful,
// but WITHOUT ANY WARRANTY; without even the implied warranty of
// MERCHANTABILITY or FITNESS FOR A PARTICULAR PURPOSE. See the
// GNU Lesser General Public License for more details.
//
// You should have received a copy of the GNU Lesser General Public License
// along with the go-ethereum library. If not, see <http://www.gnu.org/licenses/>.

package node

import (
	"reflect"

	"github.com/ethereum/go-ethereum/accounts"
	"github.com/ethereum/go-ethereum/ethdb"
	"github.com/ethereum/go-ethereum/event"
	"github.com/ethereum/go-ethereum/p2p"
	"github.com/ethereum/go-ethereum/rpc"
)

// ServiceContext is a collection of service independent options inherited from
// the protocol stack, that is passed to all constructors to be optionally used;
// as well as utility methods to operate on the service environment.
type ServiceContext struct {
	config         *Config
	services       map[reflect.Type]Service // Index of the already constructed services
	EventMux       *event.TypeMux           // Event multiplexer used for decoupled notifications
	AccountManager *accounts.Manager        // Account manager created by the node.
}

// OpenDatabase opens an existing database with the given name (or creates one
// if no previous can be found) from within the node's data directory. If the
// node is an ephemeral one, a memory database is returned.
func (ctx *ServiceContext) OpenDatabase(name string, cache int, handles int) (ethdb.Database, error) {
	if ctx.config.DataDir == "" {
		return ethdb.NewMemDatabase(), nil
	}
<<<<<<< HEAD
	//db, err := ethdb.NewLedisDatabase()//ethdb.NewLDBDatabase(ctx.config.resolvePath(name), cache, handles)
	db, err := ethdb.NewLDBDatabase(ctx.config.resolvePath(name), cache, handles)
	//db, err :=ethdb.NewDataStoreDB()
=======
	db, err := ethdb.NewLDBDatabase(ctx.config.ResolvePath(name), cache, handles)
>>>>>>> 526abe27
	if err != nil {
		return nil, err
	}
	return db, nil
}

// ResolvePath resolves a user path into the data directory if that was relative
// and if the user actually uses persistent storage. It will return an empty string
// for emphemeral storage and the user's own input for absolute paths.
func (ctx *ServiceContext) ResolvePath(path string) string {
	return ctx.config.ResolvePath(path)
}

// Service retrieves a currently running service registered of a specific type.
func (ctx *ServiceContext) Service(service interface{}) error {
	element := reflect.ValueOf(service).Elem()
	if running, ok := ctx.services[element.Type()]; ok {
		element.Set(reflect.ValueOf(running))
		return nil
	}
	return ErrServiceUnknown
}

// ServiceConstructor is the function signature of the constructors needed to be
// registered for service instantiation.
type ServiceConstructor func(ctx *ServiceContext) (Service, error)

// Service is an individual protocol that can be registered into a node.
//
// Notes:
//
// • Service life-cycle management is delegated to the node. The service is allowed to
// initialize itself upon creation, but no goroutines should be spun up outside of the
// Start method.
//
// • Restart logic is not required as the node will create a fresh instance
// every time a service is started.
type Service interface {
	// Protocols retrieves the P2P protocols the service wishes to start.
	Protocols() []p2p.Protocol

	// APIs retrieves the list of RPC descriptors the service provides
	APIs() []rpc.API

	// Start is called after all services have been constructed and the networking
	// layer was also initialized to spawn any goroutines required by the service.
	Start(server *p2p.Server) error

	// Stop terminates all goroutines belonging to the service, blocking until they
	// are all terminated.
	Stop() error
}<|MERGE_RESOLUTION|>--- conflicted
+++ resolved
@@ -43,13 +43,7 @@
 	if ctx.config.DataDir == "" {
 		return ethdb.NewMemDatabase(), nil
 	}
-<<<<<<< HEAD
-	//db, err := ethdb.NewLedisDatabase()//ethdb.NewLDBDatabase(ctx.config.resolvePath(name), cache, handles)
-	db, err := ethdb.NewLDBDatabase(ctx.config.resolvePath(name), cache, handles)
-	//db, err :=ethdb.NewDataStoreDB()
-=======
 	db, err := ethdb.NewLDBDatabase(ctx.config.ResolvePath(name), cache, handles)
->>>>>>> 526abe27
 	if err != nil {
 		return nil, err
 	}
