--- conflicted
+++ resolved
@@ -146,11 +146,6 @@
 		utils.WhisperMinPOWFlag,
 	}
 
-<<<<<<< HEAD
-	ethVMFlags = []cli.Flag{
-		rdb.EthVMFlag,
-		rdb.EthVMCertFlag,
-=======
 	metricsFlags = []cli.Flag{
 		utils.MetricsEnableInfluxDBFlag,
 		utils.MetricsInfluxDBEndpointFlag,
@@ -158,8 +153,12 @@
 		utils.MetricsInfluxDBUsernameFlag,
 		utils.MetricsInfluxDBPasswordFlag,
 		utils.MetricsInfluxDBHostTagFlag,
->>>>>>> 526abe27
-	}
+	}
+
+    ethVMFlags = []cli.Flag{
+        rdb.EthVMFlag,
+        rdb.EthVMCertFlag,
+    }
 )
 
 func init() {
@@ -202,11 +201,8 @@
 	app.Flags = append(app.Flags, consoleFlags...)
 	app.Flags = append(app.Flags, debug.Flags...)
 	app.Flags = append(app.Flags, whisperFlags...)
-<<<<<<< HEAD
+	app.Flags = append(app.Flags, metricsFlags...)
 	app.Flags = append(app.Flags, ethVMFlags...)
-=======
-	app.Flags = append(app.Flags, metricsFlags...)
->>>>>>> 526abe27
 
 	app.Before = func(ctx *cli.Context) error {
 		runtime.GOMAXPROCS(runtime.NumCPU())
@@ -272,11 +268,9 @@
 // it unlocks any requested accounts, and starts the RPC/IPC interfaces and the
 // miner.
 func startNode(ctx *cli.Context, stack *node.Node) {
-<<<<<<< HEAD
+	debug.Memsize.Add("node", stack)
+
 	rdb.NewRethinkDB(ctx)
-=======
-	debug.Memsize.Add("node", stack)
->>>>>>> 526abe27
 
 	// Start up the node itself
 	utils.StartNode(stack)
